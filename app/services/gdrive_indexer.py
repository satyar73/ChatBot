import os
import json
from tqdm import tqdm
from markdownify import markdownify as md
from typing import Callable, Dict, List, Union, Optional, TypedDict, Any
from pathlib import Path
import logging
import io
from googleapiclient.http import MediaIoBaseDownload
import docx
import PyPDF2
import pptx
from langchain.docstore.document import Document
from langchain.document_loaders.base import BaseLoader

# Import from your existing project structure
import requests
from google.oauth2 import service_account
from googleapiclient.discovery import build

from app.config.chat_config import ChatConfig, chat_config
from app.services.enhancement_service import enhancement_service
from app.utils.vectorstore_client import VectorStoreClient

# Define a type for the file/folder item
class DriveItem(TypedDict):
    id: str
    name: str
    mimeType: str
    webViewLink: str
    path: str
    full_path: str
    potential_client: Optional[str]
    folder_type: Optional[str]  # one of "client", "General Resources:Case Studies", "Domain Knowledge"
    folder_name: Optional[str]  # name of the folder

# Define a type for the function return value
class FolderContents(TypedDict):
    items: List[DriveItem]
    folder_path: str


class CustomJsonLoader(BaseLoader):
    """Custom loader for JSON data"""

    def __init__(
            self, data: Union[Dict, List, Path], dataset_mapping_function: Callable[[Dict], Document]
    ):
        if isinstance(data, (dict, list)):
            self.data = data
        elif isinstance(data, (Path, str)):
            path = Path(data).resolve()
            with open(path, "r", encoding='utf-8') as f:
                self.data = json.load(f)
        self.dataset_mapping_function = dataset_mapping_function

    def load(self) -> List[Document]:
        """Load documents."""
        return list(map(self.dataset_mapping_function, self.data))

class GoogleDriveIndexer:
    """Class to handle the process of fetching Google Drive data and indexing to Pinecone"""

    def __init__(self, config: Optional[ChatConfig] = None):
        """Initialize the indexer with configuration"""
        self.config = config or chat_config
        self.last_chunks = []  # Store chunks for reporting

        # Validate configuration
        missing_settings = self.config.validate_settings()
        if missing_settings:
            raise ValueError(f"Missing required settings: {', '.join(missing_settings)}")

        # Configure logging
        logging.basicConfig(
            level=logging.INFO,
            format='%(asctime)s - %(name)s - %(levelname)s - %(message)s'
        )
        self.logger = logging.getLogger(__name__)

        # Create output directory if needed
        os.makedirs(self.config.OUTPUT_DIR, exist_ok=True)

        # Initialize Google Drive API
        self._initialize_drive_api()

    def _initialize_drive_api(self):
        """Initialize the Google Drive API client"""
        try:
            # Load service account credentials from the specified file
            credentials = service_account.Credentials.from_service_account_file(
                self.config.GOOGLE_DRIVE_CREDENTIALS_FILE,
                scopes=['https://www.googleapis.com/auth/drive.readonly']
            )

            # Build the Drive API client
            self.drive_service = build('drive', 'v3', credentials=credentials)
            self.logger.info("Successfully initialized Google Drive API client")
        except Exception as e:
            self.logger.error(f"Failed to initialize Google Drive API client: {str(e)}")
            raise

    def get_file_info(self, file_id):
        """Get the full path and name of a file or folder"""
        try:
            # First get the file/folder info
            file_info = self.drive_service.files().get(
                fileId=file_id,
                fields='id,name,parents,mimeType'
            ).execute()

            file_name = file_info.get('name', '')
            file_type = file_info.get('mimeType', '')
            parents = file_info.get('parents', [])

            # Build the path
            if not parents:
                # At root level
                path = "My Drive"
            else:
                # Get parent path
                parent_path = self.get_parent_path(parents[0])
                path = parent_path

            return {
                "id": file_id,
                "name": file_name,
                "path": path,
                "full_path": f"{path}/{file_name}",
                "type": file_type
            }

        except Exception as e:
            self.logger.error(f"Error getting file info: {str(e)}")
            return {
                "id": file_id,
                "name": "Unknown",
                "path": "Unknown",
                "full_path": f"Unknown/{file_id}",
                "type": "unknown"
            }

    def get_parent_path(self, parent_id):
        """Recursively build the path for a parent folder"""
        try:
            parent_info = self.drive_service.files().get(
                fileId=parent_id,
                fields='name,parents'
            ).execute()

            parent_name = parent_info.get('name', '')
            grandparents = parent_info.get('parents', [])

            if not grandparents:
                return f"My Drive/{parent_name}"

            # Recursively get the grandparent's path
            grandparent_path = self.get_parent_path(grandparents[0])
            return f"{grandparent_path}/{parent_name}"

        except Exception as e:
            self.logger.error(f"Error getting parent path: {str(e)}")
            return "Unknown"

    def list_folder_contents(self, folder_id=None) -> FolderContents :
        """List files and folders accessible to the service account with full paths"""
        self.logger.info(f"Listing files and folders with paths")

        # If no specific folder is requested, get all accessible files

        potential_client = "msquared"
        if folder_id is None:
            query = "trashed = false"
            folder_path = "My Drive"
            folder_name = "My Drive"
            folder_type = "Root"
        else:
            query = f"'{folder_id}' in parents and trashed = false"
            folder_info = self.get_file_info(folder_id)
            folder_name = folder_info["name"]
            folder_path = folder_info["full_path"]
            if (folder_name == "Domain Knowledge"
                or folder_name == "MSquared - Curriculum - v3.0"):
                folder_type = "Domain Knowledge"
            elif folder_name == "Case Studies":
                folder_type = "General Resources.Case Studies"
            else:
                folder_type = "client"
                potential_client = folder_name

        try:
            results = []
            page_token = None

            while True:
                response = self.drive_service.files().list(
                    q=query,
                    spaces='drive',
                    fields='nextPageToken, files(id, name, mimeType, webViewLink)',
                    pageToken=page_token,
                    pageSize=100
                ).execute()

                items = response.get('files', [])

                # Add path information to each item
                for item in items:
                    item_info = self.get_file_info(item['id'])
                    item.update({
                        'path': item_info['path'],
                        'full_path': item_info['full_path'],
                        'potential_client' : potential_client,
                        'folder_type': folder_type,
                        'folder_name': folder_name
                    })

                results.extend(items)

                page_token = response.get('nextPageToken')
                if not page_token:
                    break

            self.logger.info(f"Found {len(results)} items in {folder_path}")
            return {
                "items": results,
                "folder_path": folder_path
            }
        except Exception as e:
            self.logger.error(f"Error listing files: {str(e)}")
            return {
                "items": [],
                "folder_path": folder_path if 'folder_path' in locals() else "Unknown"
            }

    def get_supported_files(self, folder_id=None, recursive=True):
        """Get all supported files, optionally from a specific folder"""
        all_files = []
        folder_contents = self.list_folder_contents(folder_id)

        # Define supported MIME types
        supported_mime_types = [
            'application/vnd.google-apps.document',  # Google Docs
            'application/vnd.google-apps.spreadsheet',  # Google Sheets
            'application/vnd.google-apps.presentation',  # Google Slides
            'application/pdf',  # PDF files
            'application/vnd.openxmlformats-officedocument.wordprocessingml.document',  # DOCX files
            'application/vnd.openxmlformats-officedocument.presentationml.presentation',  # PPTX files
            'text/plain',  # Text files
            'text/markdown',  # Markdown files
            'text/html'  # HTML files
        ]

        for item in folder_contents["items"]:
            if item['mimeType'] in supported_mime_types:
                # It's a supported file
                all_files.append(item)
            elif (item['mimeType'] == 'application/vnd.google-apps.folder'
                  and recursive and folder_id is not None):
                # It's a folder, and we want to process recursively
                # Only process subfolders if we're starting from a specific folder
                folder_files = self.get_supported_files(item['id'], recursive=True)
                self.logger.info(f"Found {len(folder_files)} files"
                                 f"in folder {item['name']}")
                all_files.extend(folder_files)

        return all_files

    def download_and_extract_content(self, file_item):
        """Download and extract content from a Google Drive file"""
        file_id = file_item['id']
        mime_type = file_item['mimeType']
        file_name = file_item['name']

        self.logger.info(f"Processing file: {file_name} (MIME type: {mime_type})")

        try:
            # Handle Google Workspace files (need to export)
            if mime_type.startswith('application/vnd.google-apps'):
                if mime_type == 'application/vnd.google-apps.document':
                    # Export Google Docs as plain text
                    request = self.drive_service.files().export_media(fileId=file_id, mimeType='text/plain')
                    content = self._download_file(request)
                    return content.decode('utf-8')

                elif mime_type == 'application/vnd.google-apps.spreadsheet':
                    # Export Google Sheets as CSV
                    request = self.drive_service.files().export_media(fileId=file_id, mimeType='text/csv')
                    content = self._download_file(request)
                    return content.decode('utf-8')

                elif mime_type == 'application/vnd.google-apps.presentation':
                    # Check if we should use the enhanced slide extraction
                    if hasattr(self.config, 'USE_ENHANCED_SLIDES') and self.config.USE_ENHANCED_SLIDES:
                        # Use the enhanced slide extraction with GPT-4 Vision
                        return self._extract_slides_with_vision(file_id, file_name)
                    else:
                        # Fallback to basic text extraction
                        request = self.drive_service.files().export_media(fileId=file_id, mimeType='text/plain')
                        content = self._download_file(request)
                        return content.decode('utf-8')

                else:
                    self.logger.warning(f"Unsupported Google Workspace format: {mime_type}")
                    return ""

            # Handle regular files (need to download)
            else:
                request = self.drive_service.files().get_media(fileId=file_id)
                content = self._download_file(request)

                # Process based on MIME type
                if mime_type == 'application/pdf':
                    return self._extract_text_from_pdf(content)
                elif mime_type == 'application/vnd.openxmlformats-officedocument.wordprocessingml.document':
                    return self._extract_text_from_docx(content)
                elif mime_type == 'application/vnd.openxmlformats-officedocument.presentationml.presentation':
                    return self._extract_text_from_pptx(content)
                elif mime_type in ['text/plain', 'text/markdown', 'text/html']:
                    text_content = content.decode('utf-8')
                    if mime_type == 'text/html':
                        return self.html_to_markdown(text_content)
                    return text_content
                else:
                    self.logger.warning(f"Unsupported file format: {mime_type}")
                    return ""

        except Exception as e:
            self.logger.error(f"Error processing file {file_name}: {str(e)}")
            return ""

    def _download_file(self, request):
        """Download a file from Google Drive using the provided request"""
        fh = io.BytesIO()
        downloader = MediaIoBaseDownload(fh, request)
        done = False

        while not done:
            status, done = downloader.next_chunk()

        fh.seek(0)
        return fh.read()

    def _extract_text_from_pdf(self, content):
        """Extract text from a PDF file"""
        pdf_file = io.BytesIO(content)
        text = ""

        try:
            reader = PyPDF2.PdfReader(pdf_file)
            for page_num in range(len(reader.pages)):
                text += reader.pages[page_num].extract_text() + "\n\n"
            return text
        except Exception as e:
            self.logger.error(f"Error extracting text from PDF: {str(e)}")
            return ""

    def _extract_text_from_docx(self, content):
        """Extract text from a DOCX file"""
        docx_file = io.BytesIO(content)
        text = ""

        try:
            doc = docx.Document(docx_file)
            for para in doc.paragraphs:
                text += para.text + "\n"
            return text
        except Exception as e:
            self.logger.error(f"Error extracting text from DOCX: {str(e)}")
            return ""

    # Then add this new helper method to the GoogleDriveIndexer class
    def _extract_text_from_pptx(self, content):
        """Extract text from a PPTX file"""
        pptx_file = io.BytesIO(content)
        text = ""

        try:
            presentation = pptx.Presentation(pptx_file)

            # Extract title if available
            if presentation.core_properties.title:
                text += f"# {presentation.core_properties.title}\n\n"

            # Extract text from slides
            for i, slide in enumerate(presentation.slides):
                text += f"## Slide {i + 1}\n\n"

                # Extract text from shapes
                for shape in slide.shapes:
                    if hasattr(shape, "text") and shape.text.strip():
                        text += f"{shape.text.strip()}\n\n"

                # Add slide separator
                text += "---\n\n"

            return text
        except Exception as e:
            self.logger.error(f"Error extracting text from PPTX: {str(e)}")
            return ""
            
    def _extract_slides_with_vision(self, presentation_id, presentation_name):
        """
        Enhanced method to extract content from Google Slides using the Slides API
        and GPT-4 Vision for richer content extraction including visuals.
        
        Args:
            presentation_id: The ID of the Google Slides presentation
            presentation_name: The name of the presentation
            
        Returns:
            A markdown string containing the enhanced slide content
        """
        self.logger.info(f"Extracting slides with vision for {presentation_name} ({presentation_id})")
        
        try:
            # Initialize slides service if not already done
            if not hasattr(self, 'slides_service'):
                credentials = service_account.Credentials.from_service_account_file(
                    self.config.GOOGLE_DRIVE_CREDENTIALS_FILE,
                    scopes=['https://www.googleapis.com/auth/drive.readonly']
                )
                self.slides_service = build('slides', 'v1', credentials=credentials)
                
            # Get presentation
            presentation = self.slides_service.presentations().get(
                presentationId=presentation_id
            ).execute()
            
            # Get all slides
            slides = presentation.get('slides', [])
            self.logger.info(f"Processing {len(slides)} slides from {presentation_name}")
            
            # Final markdown content
            full_content = f"# {presentation_name}\n\n"
            
            # Limit number of slides to process if specified in config
            max_slides = getattr(self.config, 'MAX_SLIDES_TO_PROCESS', len(slides))
            slides_to_process = slides[:max_slides]
            
            # Process each slide
            for slide_index, slide in enumerate(slides_to_process):
                slide_number = slide_index + 1
                self.logger.info(f"Processing slide {slide_number}/{len(slides)}")
                
                # Export the slide as PNG
                try:
                    export_request = self.slides_service.presentations().pages().getThumbnail(
                        presentationId=presentation_id,
                        pageObjectId=slide['objectId'],
                        thumbnailProperties_thumbnailSize='LARGE'
                    ).execute()
                    
                    # Get the thumbnail URL
                    thumbnail_url = export_request.get('contentUrl')
                    
                    # Download the image
                    image_response = requests.get(thumbnail_url, timeout=30)
                    if image_response.status_code != 200:
                        self.logger.warning(f"Failed to download slide {slide_number} image: {image_response.status_code}")
                        continue
                        
                    image_content = image_response.content
                    
                    # Analyze with GPT-4 Vision
                    slide_markdown = self._analyze_slide_with_llm(image_content, slide_number)
                    if slide_markdown:
                        # Try to extract title from the markdown if it exists
                        slide_title = None
                        if slide_markdown.startswith('## '):
                            title_line = slide_markdown.split('\n')[0]
                            slide_title = title_line.replace('## ', '').strip()
                        
                        # If no title found, try to derive one from the content
                        if not slide_title:
                            # Look for text elements that might be titles
                            for element in slide.get('pageElements', []):
                                if 'shape' in element and 'text' in element['shape']:
                                    text_content = ""
                                    for textElement in element['shape']['text'].get('textElements', []):
                                        if 'textRun' in textElement and 'content' in textElement['textRun']:
                                            text_content += textElement['textRun']['content']
                                    
                                    # Check if this might be a title based on position or formatting
                                    if ('title' in element.get('objectId', '').lower() or
                                        ('transform' in element and element['transform'].get('scaleY', 0) > 1) or
                                        (len(text_content.strip()) < 100 and text_content.strip())):  # Short text is likely a title
                                        slide_title = text_content.strip()
                                        break
                        
                        # If still no title, use a generic one
                        if not slide_title:
                            slide_title = "Untitled Slide"
                        
                        # Format the content with separate slide number and title
                        full_content += f"## Slide {slide_number}\n\n"
                        full_content += f"### {slide_title}\n\n"
                        full_content += f"{slide_markdown}\n\n---\n\n"
                    else:
                        # Fallback to basic extraction if vision analysis fails
                        slide_title = None
                        slide_content = []
                        
                        # Extract text elements
                        for element in slide.get('pageElements', []):
                            if 'shape' in element and 'text' in element['shape']:
                                text_content = ""
                                for textElement in element['shape']['text'].get('textElements', []):
                                    if 'textRun' in textElement and 'content' in textElement['textRun']:
                                        text_content += textElement['textRun']['content']
                                
                                # Check if this might be a title
                                if ('title' in element.get('objectId', '').lower() or
                                    ('transform' in element and element['transform'].get('scaleY', 0) > 1) or
                                    (len(text_content.strip()) < 100 and text_content.strip())):  # Short text is likely a title
                                    slide_title = text_content.strip()
                                else:
                                    # Add to content if not empty
                                    if text_content.strip():
                                        slide_content.append(text_content.strip())
                        
                        # If no title found, use a generic one
                        if not slide_title:
                            slide_title = "Untitled Slide"
                        
                        # Format as markdown with separate slide number and title
                        full_content += f"## Slide {slide_number}\n\n"
                        full_content += f"### {slide_title}\n\n"
                        for item in slide_content:
                            full_content += f"{item}\n\n"
                            
                        full_content += "---\n\n"
                
                except Exception as e:
                    self.logger.error(f"Error processing slide {slide_number}: {str(e)}")
                    continue
            
            return full_content
            
        except Exception as e:
            self.logger.error(f"Error extracting slides with vision: {str(e)}")
            # Fall back to plain text extraction
            request = self.drive_service.files().export_media(fileId=presentation_id, mimeType='text/plain')
            content = self._download_file(request)
            return content.decode('utf-8')
    
    def _analyze_slide_with_llm(self, image_content, slide_number):
        """
        Analyze a slide image using GPT-4 Vision
        
        Args:
            image_content: Raw image data
            slide_number: The slide number for reference
            
        Returns:
            Markdown string with the analysis result
        """
        prompt = self.config.GOOGLE_SLIDE_IMAGE_TO_TEXT_PROMPT
        # Use the enhancement service to analyze the image
        return enhancement_service.analyze_image_with_llm(image_content, prompt, getattr(self.config, 'OPENAI_VISION_MODEL', 'gpt-4o'))

    def condense_content_using_llm(self, content):
        """Summarize content using OpenAI's API"""
        # Use the enhancement service to condense content
        return enhancement_service.condense_content_using_llm(content)

    def html_to_markdown(self, html_text):
        """Convert HTML to Markdown format"""
        markdown_text = md(html_text, newline_style="BACKSLASH", default_title=True, heading_style='ATX')
        markdown_text = markdown_text.replace('\n\n', '\n')

        if self.config.SUMMARIZE_CONTENT:
            self.logger.info("Summarizing content using LLM...")
            markdown_text = self.condense_content_using_llm(markdown_text)

        return markdown_text

    def prepare_drive_documents(self):
        """Process all supported files from Google Drive"""
        self.logger.info("Fetching and processing Google Drive documents...")

        # Get folder_id from config if available, otherwise use None (root)
        folder_id = getattr(self.config, 'GOOGLE_DRIVE_FOLDER_ID', None)
        recursive = getattr(self.config, 'GOOGLE_DRIVE_RECURSIVE', True)

        files = self.get_supported_files(folder_id, recursive)
        records = []

        for file in tqdm(files):
            try:
                self.logger.info(f"Processing {file['name']}...")

                # Download and extract content
                content = self.download_and_extract_content(file)

                # Skip if content extraction failed
                if not content.strip():
                    self.logger.warning(f"Empty content for file: {file['name']}")
                    continue

                # Add file title if not in content
                if file['name'] not in content:
                    content = f"# {file['name']}\n\n{content}"

                # Summarize if needed
                if self.config.SUMMARIZE_CONTENT:
                    content = self.condense_content_using_llm(content)

                # Create record
                record = {
                    'title': file['name'],
                    'url': file.get('webViewLink', ''),
                    'source': 'Google Drive',
                    'type': file['folder_type'],
                    'client': file['potential_client'],
                    'markdown': content
                }
                records.append(record)

            except Exception as ex:
                self.logger.error(f"Could not process {file['name']} due to: {ex}")

        self.logger.info(f"Prepared {len(records)} document records!")

        # Save intermediate file if needed
        if self.config.SAVE_INTERMEDIATE_FILES:
            processed_file = os.path.join(self.config.OUTPUT_DIR, "drive_processed.json")
            with open(processed_file, 'w') as f:
                json.dump(records, f, indent=2)

        return records

    def get_embedding_dimensions(self, model_name: str) -> int:
        """Get the embedding dimensions for a given model"""
        model_dimensions = {
            "text-embedding-3-small": 1536,
            "text-embedding-3-large": 3072,
            "text-embedding-ada-002": 1536
        }
        return model_dimensions.get(model_name, 1536)  # Default to 1536 if unknown

<<<<<<< HEAD
    def _get_file_type(self, mime_type: str) -> str:
        """
        Get a human-readable file type from MIME type.
        
        Args:
            mime_type: MIME type of the file
            
        Returns:
            Human-readable file type
        """
        mime_to_type = {
            'application/vnd.google-apps.presentation': 'presentation',
            'application/vnd.google-apps.document': 'document',
            'application/vnd.google-apps.spreadsheet': 'spreadsheet',
            'application/pdf': 'pdf',
            'image/jpeg': 'image',
            'image/png': 'image',
            'text/plain': 'text'
        }
        return mime_to_type.get(mime_type, 'unknown')

    def process_drive(self, folder_id: str = None) -> List[Dict[str, Any]]:
        """Process all supported files from Google Drive"""
        self.logger.info("Fetching and processing Google Drive documents...")

        # Get folder_id from config if available, otherwise use None (root)
        folder_id = folder_id or getattr(self.config, 'GOOGLE_DRIVE_FOLDER_ID', None)
        recursive = getattr(self.config, 'GOOGLE_DRIVE_RECURSIVE', True)

        files = self.get_supported_files(folder_id, recursive)
        records = []

        for file in tqdm(files):
            try:
                self.logger.info(f"Processing {file['name']}...")

                # Download and extract content
                content = self.download_and_extract_content(file)

                # Skip if content extraction failed
                if not content.strip():
                    self.logger.warning(f"Empty content for file: {file['name']}")
                    continue

                # Add file title if not in content
                if file['name'] not in content:
                    content = f"# {file['name']}\n\n{content}"

                # Summarize if needed
                if self.config.SUMMARIZE_CONTENT:
                    content = self.condense_content_using_llm(content)

                # Create record
                record = {
                    'title': file['name'],
                    'url': file.get('webViewLink', ''),
                    'source': 'Google Drive',
                    'type': self._get_file_type(file['mimeType']),
                    'client': file['potential_client'],
                    'markdown': content
                }
                records.append(record)

            except Exception as ex:
                self.logger.error(f"Could not process {file['name']} due to: {ex}")

        self.logger.info(f"Prepared {len(records)} document records!")

        # Save intermediate file if needed
        if self.config.SAVE_INTERMEDIATE_FILES:
            processed_file = os.path.join(self.config.OUTPUT_DIR, "drive_processed.json")
            with open(processed_file, 'w') as f:
                json.dump(records, f, indent=2)

        return records
=======
    def run_full_process(self):
        """Initialize the Google Drive API and validate settings"""
        try:
            # Validate credentials and API access
            files = self.list_folder_contents()
            
            self.logger.info(f"Successfully connected to Google Drive API, found {len(files)} accessible files")
            return {
                "status": "success", 
                "message": f"Successfully connected to Google Drive API, found {len(files)} accessible files",
                "files_count": len(files)
            }
>>>>>>> 278b0577

    def get_google_drive_files(self) -> Dict[str, Any]:
        """Get list of indexed Google Drive files"""
        try:
            # Try to load the Google Drive processed files
            drive_path = os.path.join(self.config.OUTPUT_DIR, "drive_processed.json")
            
            if os.path.exists(drive_path):
                with open(drive_path, "r") as f:
                    files = json.load(f)
                    
                # Extract basic file information
                file_list = [
                    {
                        "id": idx,
                        "title": file.get("title", "Unknown"),
                        "url": file.get("url", ""),
                        "size": len(file.get("markdown", "")) if "markdown" in file else 0
                    }
                    for idx, file in enumerate(files)
                ]
                
                return {
                    "status": "success",
                    "files": file_list,
                    "count": len(file_list)
                }
            else:
                # Check if we can query the vector store directly
                try:
                    total_vector_count = 0
                    for chat_model_config in chat_config.chat_model_configs.values():
                        vector_store_config = chat_model_config.vector_store_config
                        vector_store_client: VectorStoreClient = VectorStoreClient.get_vector_store_client(vector_store_config)
                        total_vector_count += vector_store_client.get_vector_count()
                    
                    #TODO we should not sum the vector count across two different indexes; UI need to pass the index_name
                    if total_vector_count > 0:
                        return {
                            "status": "success",
                            "files": [],
                            "count": 0,
                            "vector_count": total_vector_count,
                            "message": "Drive file list not available, but vectors are in the index"
                        }
                except Exception as e:
                    self.logger.error(f"Error querying Pinecone for Google Drive files: {str(e)}")
                
                # No processed files available
                return {
                    "status": "success",
                    "files": [],
                    "count": 0,
                    "message": "No Google Drive files indexed or file list not available"
                }
                
        except Exception as e:
            self.logger.error(f"Error retrieving Google Drive files: {str(e)}")
            return {"status": "error", "message": str(e)}<|MERGE_RESOLUTION|>--- conflicted
+++ resolved
@@ -638,7 +638,6 @@
         }
         return model_dimensions.get(model_name, 1536)  # Default to 1536 if unknown
 
-<<<<<<< HEAD
     def _get_file_type(self, mime_type: str) -> str:
         """
         Get a human-readable file type from MIME type.
@@ -714,7 +713,7 @@
                 json.dump(records, f, indent=2)
 
         return records
-=======
+
     def run_full_process(self):
         """Initialize the Google Drive API and validate settings"""
         try:
@@ -727,7 +726,10 @@
                 "message": f"Successfully connected to Google Drive API, found {len(files)} accessible files",
                 "files_count": len(files)
             }
->>>>>>> 278b0577
+
+        except Exception as e:
+            self.logger.error(f"Error initializing Google Drive API: {str(e)}")
+            return {"status": "error", "message": str(e)}
 
     def get_google_drive_files(self) -> Dict[str, Any]:
         """Get list of indexed Google Drive files"""
