--- conflicted
+++ resolved
@@ -70,54 +70,19 @@
             return "I don't have specific data for that query. Please try a more specific question about products, revenue, customers, or order values."
 
     @classmethod
-<<<<<<< HEAD
-    def configure_retriever(cls, query=None):
-=======
-    def configure_retriever(cls, chat_model_config: ChatModelConfig):
->>>>>>> 278b0577
-        """Configure and return a vector store retriever."""
+    def configure_retriever(cls, chat_model_config: ChatModelConfig, query=None):
+        """
+        Configure and return a vector store retriever.
+        
+        Args:
+            chat_model_config: Configuration for the chat model and vector store
+            query: Optional query string for metadata filtering
+        """
         if (chat_model_config.llm_proxy_config == None 
             or chat_model_config.llm_proxy_config.proxy_type == LlmProxyType.PORTKEY):
             # should be using OpenAI
             vector_store_config = chat_model_config.vector_store_config
 
-<<<<<<< HEAD
-        vectorstore = PineconeVectorStore(
-            index_name=cls.config.VECTOR_STORE_CONFIG["index_name"],
-            embedding=embeddings
-        )
-        
-        # Set up metadata filters based on query content
-        search_kwargs = {
-            "k": cls.config.RETRIEVER_CONFIG["k"],
-            "fetch_k": cls.config.RETRIEVER_CONFIG["fetch_k"],
-            "lambda_mult": cls.config.RETRIEVER_CONFIG["lambda_mult"]
-        }
-        
-        # Apply filter based on query content
-        if query and "LaserAway" in query:
-            # Filter for client-specific content when LaserAway is mentioned
-            search_kwargs["filter"] = {
-                "type": "client",
-                "client": "LaserAway"
-            }
-        else:
-            # Default filter for domain knowledge
-            search_kwargs["filter"] = {
-                "type": "Domain Knowledge"
-            }
-
-        retriever = vectorstore.as_retriever(
-            search_type=cls.config.RETRIEVER_CONFIG["search_type"],
-            search_kwargs=search_kwargs
-        )
-        return retriever
-
-    @classmethod
-    def get_retriever_tool(cls, query=None):
-        """Create and return a retriever tool."""
-        retriever = cls.configure_retriever(query)
-=======
             embeddings = OpenAIEmbeddings(
                 model=chat_model_config.model,
                 dimensions=vector_store_config.get_embedding_dimensions(model_name=chat_model_config.model)
@@ -128,13 +93,29 @@
                 embedding=embeddings
             )
 
+            # Set up metadata filters based on query content
+            search_kwargs = {
+                "k": cls.config.RETRIEVER_CONFIG["k"],
+                "fetch_k": cls.config.RETRIEVER_CONFIG["fetch_k"],
+                "lambda_mult": cls.config.RETRIEVER_CONFIG["lambda_mult"]
+            }
+            
+            # Apply filter based on query content
+            if query and "LaserAway" in query:
+                # Filter for client-specific content when LaserAway is mentioned
+                search_kwargs["filter"] = {
+                    "type": "client",
+                    "client": "LaserAway"
+                }
+            else:
+                # Default filter for domain knowledge
+                search_kwargs["filter"] = {
+                    "type": "Domain Knowledge"
+                }
+
             retriever = vectorstore.as_retriever(
                 search_type=cls.config.RETRIEVER_CONFIG["search_type"],
-                search_kwargs={
-                    "k": cls.config.RETRIEVER_CONFIG["k"],
-                    "fetch_k": cls.config.RETRIEVER_CONFIG["fetch_k"],
-                    "lambda_mult": cls.config.RETRIEVER_CONFIG["lambda_mult"]
-                }
+                search_kwargs=search_kwargs
             )
             return retriever
         else:
@@ -142,10 +123,15 @@
             return None #TODO for now return None
 
     @classmethod
-    def get_retriever_tool(cls, chat_model_config: ChatModelConfig):
-        """Create and return a retriever tool."""
-        retriever = cls.configure_retriever(chat_model_config)
->>>>>>> 278b0577
+    def get_retriever_tool(cls, chat_model_config: ChatModelConfig, query=None):
+        """
+        Create and return a retriever tool.
+        
+        Args:
+            chat_model_config: Configuration for the chat model and vector store
+            query: Optional query string for metadata filtering
+        """
+        retriever = cls.configure_retriever(chat_model_config, query)
 
         return create_retriever_tool(
             retriever,
